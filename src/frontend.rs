--- conflicted
+++ resolved
@@ -265,7 +265,6 @@
                 }
                 ast::TopLevelStatement::FunctionDefinition(function_definition) => {
                     let num_current_items = context.items.len();
-<<<<<<< HEAD
                     let mut function_index = self.ir_program.function_tys.len();
                     if let Some((ty, definition, num_local_variables)) = context
                         .translate_function_definition(
@@ -273,22 +272,13 @@
                             function_definition,
                             &mut self.ir_program.function_uses,
                             &self.exports,
-                            &self.files,
-                            logger,
+                            &mut self.logger,
                         )
                     {
                         self.ir_program.function_tys.push(ty);
                         self.ir_program
                             .num_local_variables
                             .push(num_local_variables);
-=======
-                    if let Some((ty, definition)) = context.translate_function_definition(
-                        function_definition,
-                        &self.exports,
-                        &mut self.logger,
-                    ) {
-                        self.ir_program.functions_ty.push(ty);
->>>>>>> cb2aa2e9
                         self.ir_program.function_definitions.push(definition);
                     }
                     assert_eq!(context.items.len(), num_current_items);
